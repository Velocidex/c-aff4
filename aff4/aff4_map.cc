--- conflicted
+++ resolved
@@ -214,18 +214,9 @@
     return result;
 }
 
-<<<<<<< HEAD
 aff4_off_t AFF4Map::Size() const {
-    // The size of the stream is the end of the last range.
-    auto it = map.end();
-    if (it == map.begin()) {
-        return 0;
-    }
-=======
-aff4_off_t AFF4Map::Size() {
     return size;
 }
->>>>>>> eecc3d1f
 
 void AFF4Map::SetSize(aff4_off_t size) {
     this->size = size;
