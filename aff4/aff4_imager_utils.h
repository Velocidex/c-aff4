--- conflicted
+++ resolved
@@ -238,11 +238,7 @@
 
         AddArg<TCLAP::ValueArg<std::string>>(
                    "c", "compression", "Type of compression to use (default deflate).",
-<<<<<<< HEAD
-                   false, "", "deflate, snappy, lz4, none");
-=======
                    false, "", "deflate, zlib, snappy, lz4, none"));
->>>>>>> e5e14896
 
         AddArg<TCLAP::ValueArg<int>>(
                    "", "threads", "Total number of threads to use.",
